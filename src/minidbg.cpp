--- conflicted
+++ resolved
@@ -20,7 +20,93 @@
 
 using namespace minidbg;
 
-<<<<<<< HEAD
+class ptrace_expr_context : public dwarf::expr_context {
+public:
+    ptrace_expr_context (pid_t pid, uint64_t load_address) : 
+       m_pid{pid}, m_load_address(load_address) {}
+
+    dwarf::taddr reg (unsigned regnum) override {
+        return get_register_value_from_dwarf_register(m_pid, regnum);
+    }
+
+    dwarf::taddr pc() override {
+        struct user_regs_struct regs;
+        ptrace(PTRACE_GETREGS, m_pid, nullptr, &regs);
+        return regs.rip - m_load_address;
+    }
+
+    dwarf::taddr deref_size (dwarf::taddr address, unsigned size) override {
+        //TODO take into account size
+        return ptrace(PTRACE_PEEKDATA, m_pid, address + m_load_address, nullptr);
+    }
+
+private:
+    pid_t m_pid;
+    uint64_t m_load_address;
+};
+template class std::initializer_list<dwarf::taddr>;
+void debugger::read_variables() {
+    using namespace dwarf;
+
+    auto func = get_function_from_pc(get_offset_pc());
+
+    for (const auto& die : func) {
+        if (die.tag == DW_TAG::variable) {
+            auto loc_val = die[DW_AT::location];
+
+            //only supports exprlocs for now
+            if (loc_val.get_type() == value::type::exprloc) {
+                ptrace_expr_context context {m_pid, m_load_address};
+                auto result = loc_val.as_exprloc().evaluate(&context);
+
+                switch (result.location_type) {
+                case expr_result::type::address:
+                {
+                    auto offset_addr = result.value;
+                    auto value = read_memory(offset_addr);
+                    std::cout << at_name(die) << " (0x" << std::hex << offset_addr << ") = " << value << std::endl;
+                    break;
+                }
+
+                case expr_result::type::reg:
+                {
+                    auto value = get_register_value_from_dwarf_register(m_pid, result.value);
+                    std::cout << at_name(die) << " (reg " << result.value << ") = " << value << std::endl;
+                    break;
+                }
+
+                default:
+                    throw std::runtime_error{"Unhandled variable location"};
+                }
+            }
+            else {
+                throw std::runtime_error{"Unhandled variable location"};
+            }
+        }
+    }
+}
+
+
+void debugger::print_backtrace() {
+    auto output_frame = [frame_number = 0] (auto&& func) mutable {
+        std::cout << "frame #" << frame_number++ << ": 0x" << dwarf::at_low_pc(func)
+                  << ' ' << dwarf::at_name(func) << std::endl;
+    };
+
+    auto current_func = get_function_from_pc(offset_load_address(get_pc()));
+    output_frame(current_func);
+
+    auto frame_pointer = get_register_value(m_pid, reg::rbp);
+    auto return_address = read_memory(frame_pointer+8);
+
+    while (dwarf::at_name(current_func) != "main") {
+        current_func = get_function_from_pc(offset_load_address(return_address));
+        output_frame(current_func);
+        frame_pointer = read_memory(frame_pointer);
+        return_address = read_memory(frame_pointer+8);
+    }
+}
+
 symbol_type to_symbol_type(elf::stt sym) {
     switch (sym) {
     case elf::stt::notype: return symbol_type::notype;
@@ -33,141 +119,6 @@
 };
 
 std::vector<symbol> debugger::lookup_symbol(const std::string& name) {
-    std::vector<symbol> syms;
-
-    for (auto &sec : m_elf.sections()) {
-        if (sec.get_hdr().type != elf::sht::symtab && sec.get_hdr().type != elf::sht::dynsym)
-            continue;
-
-        for (auto sym : sec.as_symtab()) {
-            if (sym.get_name() == name) {
-                auto &d = sym.get_data();
-                syms.push_back(symbol{to_symbol_type(d.type()), sym.get_name(), d.value});
-            }
-        }
-    }
-
-    return syms;
-}
-
-uint64_t debugger::get_pc() {
-    return get_register_value(m_pid, reg::rip);
-}
-=======
-class ptrace_expr_context : public dwarf::expr_context {
-public:
-    ptrace_expr_context (pid_t pid, uint64_t load_address) : 
-       m_pid{pid}, m_load_address(load_address) {}
->>>>>>> 9918b038
-
-    dwarf::taddr reg (unsigned regnum) override {
-        return get_register_value_from_dwarf_register(m_pid, regnum);
-    }
-
-<<<<<<< HEAD
-dwarf::die debugger::get_function_from_pc(uint64_t pc) {
-    for (auto &cu : m_dwarf.compilation_units()) {
-        if (die_pc_range(cu.root()).contains(pc)) {
-            for (const auto& die : cu.root()) {
-                if (die.tag == dwarf::DW_TAG::subprogram) {
-                    if (die_pc_range(die).contains(pc)) {
-                        return die;
-                    }
-                }
-            }
-        }
-=======
-    dwarf::taddr pc() override {
-        struct user_regs_struct regs;
-        ptrace(PTRACE_GETREGS, m_pid, nullptr, &regs);
-        return regs.rip - m_load_address;
->>>>>>> 9918b038
-    }
-
-    dwarf::taddr deref_size (dwarf::taddr address, unsigned size) override {
-        //TODO take into account size
-        return ptrace(PTRACE_PEEKDATA, m_pid, address + m_load_address, nullptr);
-    }
-
-private:
-    pid_t m_pid;
-    uint64_t m_load_address;
-};
-template class std::initializer_list<dwarf::taddr>;
-void debugger::read_variables() {
-    using namespace dwarf;
-
-    auto func = get_function_from_pc(get_offset_pc());
-
-    for (const auto& die : func) {
-        if (die.tag == DW_TAG::variable) {
-            auto loc_val = die[DW_AT::location];
-
-            //only supports exprlocs for now
-            if (loc_val.get_type() == value::type::exprloc) {
-                ptrace_expr_context context {m_pid, m_load_address};
-                auto result = loc_val.as_exprloc().evaluate(&context);
-
-                switch (result.location_type) {
-                case expr_result::type::address:
-                {
-                    auto offset_addr = result.value;
-                    auto value = read_memory(offset_addr);
-                    std::cout << at_name(die) << " (0x" << std::hex << offset_addr << ") = " << value << std::endl;
-                    break;
-                }
-
-                case expr_result::type::reg:
-                {
-                    auto value = get_register_value_from_dwarf_register(m_pid, result.value);
-                    std::cout << at_name(die) << " (reg " << result.value << ") = " << value << std::endl;
-                    break;
-                }
-
-                default:
-                    throw std::runtime_error{"Unhandled variable location"};
-                }
-            }
-            else {
-                throw std::runtime_error{"Unhandled variable location"};
-            }
-        }
-    }
-}
-
-
-void debugger::print_backtrace() {
-    auto output_frame = [frame_number = 0] (auto&& func) mutable {
-        std::cout << "frame #" << frame_number++ << ": 0x" << dwarf::at_low_pc(func)
-                  << ' ' << dwarf::at_name(func) << std::endl;
-    };
-
-    auto current_func = get_function_from_pc(offset_load_address(get_pc()));
-    output_frame(current_func);
-
-    auto frame_pointer = get_register_value(m_pid, reg::rbp);
-    auto return_address = read_memory(frame_pointer+8);
-
-    while (dwarf::at_name(current_func) != "main") {
-        current_func = get_function_from_pc(offset_load_address(return_address));
-        output_frame(current_func);
-        frame_pointer = read_memory(frame_pointer);
-        return_address = read_memory(frame_pointer+8);
-    }
-}
-
-symbol_type to_symbol_type(elf::stt sym) {
-    switch (sym) {
-    case elf::stt::notype: return symbol_type::notype;
-    case elf::stt::object: return symbol_type::object;
-    case elf::stt::func: return symbol_type::func;
-    case elf::stt::section: return symbol_type::section;
-    case elf::stt::file: return symbol_type::file;
-    default: return symbol_type::notype;
-    }
-};
-
-std::vector<symbol> debugger::lookup_symbol(const std::string& name) {
    std::vector<symbol> syms;
 
    for (auto& sec : m_elf.sections()) {
@@ -267,28 +218,7 @@
         set_breakpoint_at_address(return_address);
         to_delete.push_back(return_address);
     }
-<<<<<<< HEAD
-
-    continue_execution();
-
-    for (auto addr : breakpoints_to_remove) {
-        remove_breakpoint(addr);
-    }
-}
-
-void debugger::step_out() {
-    auto frame_pointer = get_register_value(m_pid, reg::rbp);
-    auto return_address = read_memory(frame_pointer+8);
-
-    bool should_remove_breakpoint = false;
-    if (!m_breakpoints.count(return_address)) {
-        set_breakpoint_at_address(return_address);
-        should_remove_breakpoint = true;
-    }
-
-=======
-
->>>>>>> 9918b038
+
     continue_execution();
 
     for (auto addr : to_delete) {
@@ -296,21 +226,9 @@
     }
 }
 
-<<<<<<< HEAD
-void debugger::step_in() {
-   auto line = get_line_entry_from_pc(get_pc())->line;
-
-    while (get_line_entry_from_pc(get_pc())->line == line) {
-        single_step_instruction_with_breakpoint_check();
-    }
-
-    auto line_entry = get_line_entry_from_pc(get_pc());
-    print_source(line_entry->file->path, line_entry->line);
-=======
 void debugger::single_step_instruction() {
     ptrace(PTRACE_SINGLESTEP, m_pid, nullptr, nullptr);
     wait_for_signal();
->>>>>>> 9918b038
 }
 
 void debugger::single_step_instruction_with_breakpoint_check() {
@@ -493,30 +411,9 @@
     return out;
 }
 
-<<<<<<< HEAD
-void debugger::print_backtrace() {
-    auto current_func = get_function_from_pc(get_pc());
-
-    auto output_frame = [frame_number = 0] (auto&& func) mutable {
-        std::cout << "frame #" << frame_number++ << ": 0x" << dwarf::at_low_pc(func)
-                  << ' ' << dwarf::at_name(func) << std::endl;
-    };
-
-    output_frame(current_func);
-
-    auto frame_pointer = get_register_value(m_pid, reg::rbp);
-    auto return_address = read_memory(frame_pointer+8);
-    while (dwarf::at_name(current_func) != "main") {
-        current_func = get_function_from_pc(return_address);
-        output_frame(current_func);
-        frame_pointer = read_memory(frame_pointer);
-        return_address = read_memory(frame_pointer+8);
-    }
-=======
 bool is_prefix(const std::string& s, const std::string& of) {
     if (s.size() > of.size()) return false;
     return std::equal(s.begin(), s.end(), of.begin());
->>>>>>> 9918b038
 }
 
 void debugger::handle_command(const std::string& line) {
@@ -526,10 +423,6 @@
     if (is_prefix(command, "cont")) {
         continue_execution();
     }
-<<<<<<< HEAD
-
-=======
->>>>>>> 9918b038
     else if(is_prefix(command, "break")) {
         if (args[1][0] == '0' && args[1][1] == 'x') {
             std::string addr {args[1], 2};
@@ -543,104 +436,83 @@
             set_breakpoint_at_function(args[1]);
         }
     }
-
     else if(is_prefix(command, "step")) {
         step_in();
     }
-
     else if(is_prefix(command, "next")) {
         step_over();
     }
-
     else if(is_prefix(command, "finish")) {
         step_out();
     }
-<<<<<<< HEAD
-
+
+    else if(is_prefix(command, "step")) {
+        step_in();
+    }
+
+    else if(is_prefix(command, "next")) {
+        step_over();
+    }
+
+    else if(is_prefix(command, "finish")) {
+        step_out();
+    }
+    else if (is_prefix(command, "register")) {
+        if (is_prefix(args[1], "dump")) {
+            dump_registers();
+        }
+    }
+    else if (is_prefix(args[1], "read")) {
+        std::cout << get_register_value(m_pid, get_register_from_name(args[2])) << std::endl;
+    }
+    else if (is_prefix(args[1], "write")) {
+        std::string val {args[3], 2}; //assume 0xVAL
+        set_register_value(m_pid, get_register_from_name(args[2]), std::stol(val, 0, 16));
+    }
+
+    else if (is_prefix(command, "register")) {
+        if (is_prefix(args[1], "dump")) {
+            dump_registers();
+        }
+        else if (is_prefix(args[1], "read")) {
+            std::cout << get_register_value(m_pid, get_register_from_name(args[2])) << std::endl;
+        }
+        else if (is_prefix(args[1], "write")) {
+            std::string val {args[3], 2}; //assume 0xVAL
+            set_register_value(m_pid, get_register_from_name(args[2]), std::stol(val, 0, 16));
+        }
+    }
+
+    else if(is_prefix(command, "memory")) {
+        std::string addr {args[2], 2}; //assume 0xADDRESS
+
+        if (is_prefix(args[1], "read")) {
+            std::cout << std::hex << read_memory(std::stol(addr, 0, 16)) << std::endl;
+        }
+        if (is_prefix(args[1], "write")) {
+            std::string val {args[3], 2}; //assume 0xVAL
+            write_memory(std::stol(addr, 0, 16), std::stol(val, 0, 16));
+        }
+    }
+
+    else if(is_prefix(command, "variables")) {
+        read_variables();
+    }
+
+    else if(is_prefix(command, "backtrace")) {
+        print_backtrace();
+    }
+    else if(is_prefix(command, "symbol")) {
+        auto syms = lookup_symbol(args[1]);
+        for (auto&& s : syms) {
+            std::cout << s.name << ' ' << to_string(s.type) << " 0x" << std::hex << s.addr << std::endl;
+        }
+    }
     else if(is_prefix(command, "stepi")) {
         single_step_instruction_with_breakpoint_check();
         auto line_entry = get_line_entry_from_pc(get_pc());
         print_source(line_entry->file->path, line_entry->line);
     }
-
-    else if (is_prefix(command, "status")) {
-        auto line_entry = get_line_entry_from_pc(get_pc());
-        print_source(line_entry->file->path, line_entry->line);
-=======
-    else if(is_prefix(command, "step")) {
-        step_in();
-    }
-    else if(is_prefix(command, "next")) {
-        step_over();
-    }
-    else if(is_prefix(command, "finish")) {
-        step_out();
-    }
-    else if (is_prefix(command, "register")) {
-        if (is_prefix(args[1], "dump")) {
-            dump_registers();
-        }
-    }
-    else if (is_prefix(args[1], "read")) {
-        std::cout << get_register_value(m_pid, get_register_from_name(args[2])) << std::endl;
-    }
-    else if (is_prefix(args[1], "write")) {
-        std::string val {args[3], 2}; //assume 0xVAL
-        set_register_value(m_pid, get_register_from_name(args[2]), std::stol(val, 0, 16));
->>>>>>> 9918b038
-    }
-
-    else if (is_prefix(command, "register")) {
-        if (is_prefix(args[1], "dump")) {
-            dump_registers();
-        }
-        else if (is_prefix(args[1], "read")) {
-            std::cout << get_register_value(m_pid, get_register_from_name(args[2])) << std::endl;
-        }
-        else if (is_prefix(args[1], "write")) {
-            std::string val {args[3], 2}; //assume 0xVAL
-            set_register_value(m_pid, get_register_from_name(args[2]), std::stol(val, 0, 16));
-        }
-    }
-
-    else if(is_prefix(command, "memory")) {
-        std::string addr {args[2], 2}; //assume 0xADDRESS
-
-        if (is_prefix(args[1], "read")) {
-            std::cout << std::hex << read_memory(std::stol(addr, 0, 16)) << std::endl;
-        }
-        if (is_prefix(args[1], "write")) {
-            std::string val {args[3], 2}; //assume 0xVAL
-            write_memory(std::stol(addr, 0, 16), std::stol(val, 0, 16));
-        }
-    }
-
-    else if(is_prefix(command, "variables")) {
-        read_variables();
-    }
-
-    else if(is_prefix(command, "backtrace")) {
-        print_backtrace();
-    }
-<<<<<<< HEAD
-
-=======
->>>>>>> 9918b038
-    else if(is_prefix(command, "symbol")) {
-        auto syms = lookup_symbol(args[1]);
-        for (auto&& s : syms) {
-            std::cout << s.name << ' ' << to_string(s.type) << " 0x" << std::hex << s.addr << std::endl;
-        }
-    }
-<<<<<<< HEAD
-
-=======
-    else if(is_prefix(command, "stepi")) {
-        single_step_instruction_with_breakpoint_check();
-        auto line_entry = get_line_entry_from_pc(get_pc());
-        print_source(line_entry->file->path, line_entry->line);
-    }
->>>>>>> 9918b038
     else {
         std::cerr << "Unknown command\n";
     }
